# prompts.py
"""
JSON Schema definitions and prompt templates for the whiteboard-based planning pipeline
"""

from imports import *

def format_config_as_tokens(config_state):
    if not config_state.strip():
        return "No previous configuration state available."
    
    # Wrap each top-level section in XML-like tokens
    lines = config_state.split('\n')
    result = []
    current_section = None
    
    for line in lines:
        if line and not line.startswith(' ') and ':' in line:
            if current_section:
                result.append(f"</{current_section}>")
            current_section = line.split(':')[0].strip()
            result.append(f"<{current_section}>")
            result.append(line)
        else:
            result.append(line)
    
    if current_section:
        result.append(f"</{current_section}>")
    
    return '\n'.join(result)

# JSON Schema Definitions with Whiteboard Updates
PLANNING_SCHEMA = {
    "type": "object",
    "properties": {
        "title": {"type": "string"},
        "intent": {
            "type": "string",
            "description": "Primary objective of the implementation plan"
        },
        "entities": {
            "type": "array",
            "items": {"type": "string"},
            "maxItems": 3,
            "description": "Key actors, components or concepts from the plan"
        },
        "predicates": {
            "type": "array", 
            "items": {"type": "string"},
            "maxItems": 5,
            "description": "Core interactions and relationships from the plan"
        },
        "outline": {"type": "string", "description": "Freeform implementation thoughts"},
        "implied_requirements": {
            "type": "array",
            "items": {"type": "string"},
            "description": "Necessary conditions for implementation"
        },
        "features": {
            "type": "array",
            "items": {"type": "string"},
            "maxItems": 13,
            "description": "Necessary features to achieve the implementation goals"
        },
        "datasets": {
            "type": "array",
            "items": {"type": "string"}
        },
        "methods": {
            "type": "array",
            "items": {"type": "string"},
            "description": "Function definition headers only"
        },
        "abstract_classes": {
            "type": "array",
            "items": {"type": "string"},
            "description": "Class names and init variables"
        },
        "experimental_setup": {"type": "string"},
        "model_architecture": {"type": "string"},
        "hyper_params": {
            "type": "array",
            "items": {
                "type": "object",
                "properties": {
                    "name": {"type": "string"},
                    "value": {"type": "string"}
                },
                "required": ["name", "value"]
            }
        },
        "evaluation_metrics": {
            "type": "array",
            "items": {"type": "string"}
        },
        "remaining_questions": {
            "type": "array",
            "items": {"type": "string"}
        },
        "summary": {"type": "string"},
        "updates": {
            "type": "array",
            "items": {"type": "string"},
            "description": "Whiteboard updates in key.value format, use '' to delete keys"
        }
    },
    "required": ["title", "intent", "entities", "predicates", "features", 
                "methods", "datasets", "experimental_setup", "model_architecture", 
                "hyper_params", "evaluation_metrics", "remaining_questions", 
                "outline", "summary", "implied_requirements", "abstract_classes", "updates"],
    "additionalProperties": False
}

SIX_HATS_SCHEMA = {
    "type": "object",
    "properties": {
        "white_hat": {
            "type": "string",
            "description": "White Hat: Facts, data and known information from the plan"
        },
        "blue_hat": {
            "type": "string", 
            "description": "Blue Hat: Process control and thinking about thinking"
        },
        "black_hat": {
            "type": "string",
            "description": "Black Hat: Potential risks and limitations in the plan"
        },
        "red_hat": {
            "type": "string",
            "description": "Red Hat: Intuitive concerns and emotional responses"
        },
        "yellow_hat": {
            "type": "string",
            "description": "Yellow Hat: Benefits and opportunities in the approach"
        },
        "green_hat": {
            "type": "string",
            "description": "Green Hat: Alternative approaches and creative solutions"
        },
        "critical_path": {
            "type": "string",
            "description": "Priority sequence for implementation based on strategic analysis"
        },
        "risk_mitigation": {
            "type": "string",
            "description": "Strategies to address identified risks from black hat analysis"
        },
        "updates": {
            "type": "array",
            "items": {"type": "string"},
            "description": "Whiteboard updates in key.value format, use '' to delete keys"
        }
    },
    "required": ["white_hat", "blue_hat", "black_hat", "red_hat", 
                "yellow_hat", "green_hat", "critical_path", "risk_mitigation", "updates"],
    "additionalProperties": False
}
#not used
UML_SCHEMA = {
    "type": "object",
    "properties": {
        "class_diagram": {
            "type": "string",
            "description": "Mermaid classDiagram syntax showing classes, attributes, methods, and relationships"
        },
        "component_diagram": {
            "type": "string", 
            "description": "Mermaid graph syntax showing system components and their interactions"
        },
        "key_classes": {
            "type": "array",
            "items": {
                "type": "object",
                "properties": {
                    "class_name": {"type": "string"},
                    "purpose": {"type": "string"},
                    "key_methods": {
                        "type": "array",
                        "items": {"type": "string"}
                    },
                    "key_attributes": {
                        "type": "array", 
                        "items": {"type": "string"}
                    }
                },
                "required": ["class_name", "purpose", "key_methods", "key_attributes"]
            }
        },
        "component_interactions": {
            "type": "array",
            "items": {
                "type": "object",
                "properties": {
                    "from_component": {"type": "string"},
                    "to_component": {"type": "string"},
                    "interaction_type": {"type": "string"},
                    "description": {"type": "string"}
                },
                "required": ["from_component", "to_component", "interaction_type", "description"]
            }
        },
        "design_rationale": {"type": "string"}
    },
    "required": ["class_diagram", "component_diagram", "key_classes", 
                "component_interactions", "design_rationale"],
    "additionalProperties": False
}

DEPENDENCY_SCHEMA = {
    "type": "object",
    "properties": {
        "deliberation": {
            "type": "string",
            "description": "Reasoning for the feature ranking and dependency order"
        },
        "ranked": {
            "type": "array",
            "items": {
                "type": "object",
                "properties": {
                    "rank": {
                        "type": "string",
                        "enum": ["high", "medium", "low"],
                        "description": "Priority rank based on dependencies and critical path"
                    },
                    "title": {
                        "type": "string",
                        "description": "Feature name from planning phase"
                    },
                    "utility": {
                        "type": "string", 
                        "enum": ["high", "medium", "low"],
                        "description": "Value delivered by this feature"
                    },
                    "effort": {
                        "type": "string",
                        "enum": ["high", "medium", "low"], 
                        "description": "Implementation complexity"
                    },
                    "affected_files": {
                        "type": "array",
                        "items": {"type": "string"},
                        "description": "List of files that need to be created or modified for this feature"
                    }
                },
                "required": ["rank", "title", "utility", "effort", "affected_files"]
            },
            "description": "Ranked features with dependency-aware prioritization and file mapping"
        },
        "updates": {
            "type": "array",
            "items": {"type": "string"},
            "description": "Whiteboard updates in key.value format, use '' to delete keys"
        }
    },
    "required": ["deliberation", "ranked", "updates"],
    "additionalProperties": False
}

CODE_STRUCTURE_SCHEMA = {
    "type": "object",
    "properties": {
        "utility_functions": {
            "type": "array",
            "items": {"type": "string"},
            "description": "List of utility function names and brief descriptions (one line each)"
        },
        "class_headers": {
            "type": "array", 
            "items": {"type": "string"},
            "description": "List of class names with their initialization parameters (one line each)"
        },
        "class_member_functions": {
            "type": "array",
            "items": {"type": "string"}, 
            "description": "List of class member function headers with brief descriptions (one line each)"
        },
        "main_processing": {
            "type": "array",
            "items": {"type": "string"},
            "description": "List of main processing steps in execution order (one line each)"
        },
        "file_structure": {
            "type": "array",
            "items": {"type": "string"},
            "description": "List of recommended file names and their primary purpose (one line each)"
        },
        "updates": {
            "type": "array",
            "items": {"type": "string"},
            "description": "Whiteboard updates in key.value format, use '' to delete keys"
        }
    },
    "required": ["utility_functions", "class_headers", "class_member_functions", "main_processing", "file_structure", "updates"],
    "additionalProperties": False
}

ARCHITECTURE_SCHEMA = {
    "type": "object",
    "properties": {
        "implementation_approach": {"type": "string"},
        "file_list": {
            "type": "array",
            "items": {"type": "string"}
        },
        "data_structures_and_interfaces": {"type": "string"},
        "program_call_flow": {"type": "string"},
        "anything_unclear": {"type": "string"},
        "updates": {
            "type": "array",
            "items": {"type": "string"},
            "description": "Whiteboard updates in key.value format, use '' to delete keys"
        }
    },
    "required": ["implementation_approach", "file_list", 
                "data_structures_and_interfaces", "program_call_flow", 
                "anything_unclear", "updates"],
    "additionalProperties": False
}

TASK_LIST_SCHEMA = {
    "type": "object",
    "properties": {
        "required_packages": {
            "type": "array",
            "items": {"type": "string"}
        },
        "required_other_language_third_party_packages": {
            "type": "array",
            "items": {"type": "string"}
        },
        "logic_analysis": {
            "type": "array",
            "items": {
                "type": "array",
                "items": {"type": "string"},
                "minItems": 2,
                "maxItems": 2
            }
        },
        "task_list": {
            "type": "array",
            "items": {"type": "string"}
        },
        "task_metadata": {
            "type": "array",
            "items": {
                "type": "object",
                "properties": {
                    "filename": {"type": "string"},
                    "critical_path": {"type": "boolean"},
                    "priority": {"type": "string", "enum": ["high", "medium", "low"]},
                    "utility": {"type": "string", "enum": ["high", "medium", "low"]},
                    "effort": {"type": "string", "enum": ["high", "medium", "low"]}
                },
                "required": ["filename", "critical_path", "priority", "utility", "effort"]
            }
        },
        "full_api_spec": {"type": "string"},
        "shared_knowledge": {"type": "string"},
        "anything_unclear": {"type": "string"},
        "updates": {
            "type": "array",
            "items": {"type": "string"},
            "description": "Whiteboard updates in key.value format, use '' to delete keys"
        }
    },
    "required": ["required_packages", "required_other_language_third_party_packages",
                "logic_analysis", "task_list", "task_metadata", "full_api_spec", 
                "shared_knowledge", "anything_unclear", "updates"],
    "additionalProperties": False
}

CONFIG_SCHEMA = {
    "type": "object",
    "properties": {
        "config_yaml": {"type": "string"},
        "parameter_sources": {"type": "string"},
        "missing_parameters": {"type": "string"},
        "updates": {
            "type": "array",
            "items": {"type": "string"},
            "description": "Whiteboard updates in key.value format, use '' to delete keys"
        }
    },
    "required": ["config_yaml", "parameter_sources", "missing_parameters", "updates"],
    "additionalProperties": False
}

ANALYSIS_SCHEMA = {
    "type": "object",
    "properties": {
        "core_functionality": {"type": "string"},
        "implementation_strategy": {"type": "string"},
        "technical_considerations": {"type": "string"},
        "dependencies_and_data_flow": {"type": "string"},
        "testing_and_validation": {"type": "string"},
        "paper_specific_requirements": {"type": "string"},
        "focused_requirements": {
            "type": "object",
            "properties": {
                "methods_focus": {
                    "type": "array",
                    "items": {"type": "string"},
                    "description": "Method signatures and interactions this file implements"
                },
                "classes_focus": {
                    "type": "array", 
                    "items": {"type": "string"},
                    "description": "Class definitions and member variables this file contains"
                },
                "predicate_interactions": {
                    "type": "array",
                    "items": {"type": "string"},
                    "description": "How this file's methods interact with other components"
                }
            },
            "required": ["methods_focus", "classes_focus", "predicate_interactions"]
        },
        "updates": {
            "type": "array",
            "items": {"type": "string"},
            "description": "Whiteboard updates in key.value format, use '' to delete keys"
        }
    },
    "required": ["core_functionality", "implementation_strategy", "technical_considerations",
                "dependencies_and_data_flow", "testing_and_validation", 
                "paper_specific_requirements", "focused_requirements", "updates"],
    "additionalProperties": False
}

FILE_ORGANIZATION_SCHEMA = {
    "type": "object",
    "properties": {
        "deliberation": {
            "type": "string",
            "description": "Reasoning about file categorization and ordering decisions"
        },
        "file_analysis": {
            "type": "array",
            "items": {
                "type": "object", 
                "properties": {
                    "filename": {"type": "string"},
                    "file_type": {"type": "string", "enum": ["utility", "class", "main"]},
                    "priority": {"type": "string", "enum": ["high", "medium", "low"]},
                    "requirements_mapped": {
                        "type": "array", 
                        "items": {"type": "string"},
                        "description": "List of requirements/features this file implements"
                    },
                    "justification": {
                        "type": "string",
                        "description": "Why this file was categorized this way"
                    }
                },
                "required": ["filename", "file_type", "priority", "requirements_mapped", "justification"]
            }
        },
        "development_order": {
            "type": "array",
            "items": {"type": "string"},
            "description": "Files ordered by: high utilities, high classes, medium utilities, medium classes, low utilities, low classes, main"
        },
        "updates": {
            "type": "array",
            "items": {"type": "string"},
            "description": "Whiteboard updates in key.value format, use '' to delete keys"
        }
    },
    "required": ["deliberation", "file_analysis", "development_order", "updates"],
    "additionalProperties": False
}

CODE_SCHEMA = {
    "type": "object", 
    "properties": {
        "deliberation": {
            "type": "string",
            "description": "Reasoning and thought process before providing the implementation"
        },
        "utility": {
            "type": "string", 
            "description": "Intended purpose and value proposition of the function/module (like a docstring summary)"
        },
        "files": {
            "type": "array",
            "items": {
                "type": "object",
                "properties": {
                    "file_name": {
                        "type": "string",
                        "description": "Name of the file being implemented"
                    },
                    "diff_file": {
                        "type": "string",
                        "description": "Complete Python code implementation formatted as diff content"
                    }
                },
                "required": ["file_name", "diff_file"]
            },
            "description": "Array of files with their implementations as diff format"
        },
        "updates": {
            "type": "array", 
            "items": {"type": "string"},
            "description": "Whiteboard updates in key.value format"
        }
    },
    "required": ["deliberation", "utility", "files", "updates"],
    "additionalProperties": False
}

GAP_ANALYSIS_SCHEMA = {
    "type": "object",
    "properties": {
        "deliberation": {"type": "string"},
        "findings": {"type": "string"},
        "paper_fidelity_score": {"type": "number", "minimum": 0, "maximum": 1},
        "undefined_items": {
            "type": "object",
            "properties": {
                "corrected_functions": {"type": "array", "items": {"type": "string"}},
                "corrected_classes": {"type": "array", "items": {"type": "string"}},
                "corrected_constants": {"type": "array", "items": {"type": "string"}},
                "corrected_imports": {"type": "array", "items": {"type": "string"}},
                "corrected_main": {"type": "array", "items": {"type": "string"}},
                "corrected_config": {"type": "array", "items": {"type": "string"}}
            },
            "required": ["corrected_functions", "corrected_classes", "corrected_constants", 
                        "corrected_imports", "corrected_main", "corrected_config"]
        },
        "updates": {
            "type": "array",
            "items": {"type": "string"},
            "description": "Whiteboard updates in key.value format"
        }
    },
    "required": ["deliberation", "findings", "paper_fidelity_score", "undefined_items", "updates"],
    "additionalProperties": False
}

CATEGORY_IMPLEMENTATION_SCHEMA = {
    "type": "object",
    "properties": {
        "implementation": {"type": "string"},
        "items_completed": {"type": "array", "items": {"type": "string"}},
        "context_summary": {"type": "string"},
        "updates": {
            "type": "array",
            "items": {"type": "string"},
            "description": "Whiteboard updates in key.value format"
        }
    },
    "required": ["implementation", "items_completed", "context_summary", "updates"],
    "additionalProperties": False
}

FILE_CLASSIFICATION_SCHEMA = {
    "type": "object",
    "properties": {
        "imports_content": {
            "type": "string",
            "description": "What should go in imports.py - library imports and dependencies"
        },
        "constants_content": {
            "type": "string", 
            "description": "What should go in constants.py - configuration values, hyperparameters"
        },
        "functions_content": {
            "type": "string",
            "description": "What should go in functions.py - UTILITY FUNCTIONS ONLY (no classes)"
        },
        "classes_content": {
            "type": "string",
            "description": "What should go in classes.py - class definitions and their methods"
        },
        "main_content": {
            "type": "string",
            "description": "What should go in main.py - high-level execution flow, orchestration"
        },
        "updates": {
            "type": "array",
            "items": {"type": "string"},
            "description": "Whiteboard updates in key.value format"
        }
    },
    "required": ["imports_content", "constants_content", "functions_content", "classes_content", "main_content", "updates"],
    "additionalProperties": False
}

# Prompt Templates with Config-Driven Context + Original Stage Rules

def get_planning_prompt(paper_content, config_state="", whiteboard_yaml=""):
    return [
        {
            "role": "system", 
            "content": """You are an expert researcher and strategic planner with a deep understanding of experimental design and reproducibility in scientific research. 

CRITICAL: You will receive a research paper in markdown format below. You must read and analyze the ACTUAL paper content provided, not make assumptions about what paper it might be.

Your task is to create a detailed implementation plan that identifies the core components from the paper. Strategic analysis (critical path, risk mitigation) will be handled in a subsequent stage.

**CONFIG-DRIVEN CONTEXT**: You have access to current configuration state containing accumulated outputs from completed stages (if any). This enables dynamic context without hardcoded parameters.

**WHITEBOARD CONTEXT**: You have access to persistent global memory that accumulates knowledge across iterations and sessions.

**WHITEBOARD UPDATES**: At the end of your response, provide updates for the shared whiteboard in key.value format. Use dot notation for nested keys (e.g., "planning.title", "planning.entities.0"). Use empty string '' to delete a key.

Focus on:
1. Identifying PREDICATES first (actions, processes, interactions, transformations)
2. Then ENTITIES (components, agents, objects that interact via predicates)
3. FEATURES needed to implement the methodology
4. Methods are function signatures that implement predicates
5. Classes are containers for entities with member variables"""
        },
        {
            "role": "user",
            "content": f"""## Current Whiteboard State (Global Memory)
```yaml
{whiteboard_yaml}
```

## Current Configuration State (Previous Stages)
```yaml
{format_config_as_tokens(config_state)}
```

## Paper Content
{paper_content}

## Task
Analyze the paper and create a comprehensive implementation plan focusing on WHAT needs to be built (strategic HOW comes later).

## Response Requirements
Extract and structure the following information in this exact order:

**Core Elements:**
- title: Paper title
- intent: Primary objective of the implementation plan
- entities: Key actors, components or concepts (max 3)
- predicates: Core interactions and relationships (max 5)
- outline: Freeform thoughts on implementation approach
- implied_requirements: Necessary conditions for successful implementation
- features: Necessary features to achieve implementation goals (max 13)

**Technical Framework:**
- datasets: Required data sources
- methods: Function definition headers that implement the predicates
- abstract_classes: Class names with their initialization variables
- experimental_setup: How experiments should be configured
- model_architecture: Specific architecture details from paper
- hyper_params: Parameters mentioned in paper (name-value pairs)
- evaluation_metrics: Metrics used for validation
- remaining_questions: Unclear aspects needing clarification
- summary: Concise overview of the methodology

**Whiteboard Updates:**
- updates: Array of "key.value" strings to update the whiteboard (use '' to delete keys)

Focus on WHAT to implement based on the paper's actual content. Strategic priorities and risk analysis will be handled in the next phase."""
        }
    ]

def get_six_hats_prompt(paper_content, config_state="", whiteboard_yaml=""):
    """Six Hats analysis with config-driven context + original stage rules"""
    return [
        {
            "role": "system", 
            "content": """You are an expert strategic analyst using Six Thinking Hats methodology for research paper implementations.

**Data Format**: You will receive structured data in YAML format wrapped in XML-like tokens (e.g., <planning>...</planning>). Inside these tokens, data is formatted as indented key-value pairs:
- Keys are on their own lines  
- Values are indented under their keys
- Nested structures use additional indentation
- Arrays show each item indented under the key

Your task is to provide Six Thinking Hats analysis AND determine the strategic critical path and risk mitigation based on that analysis.

**Data Format**: You will receive structured data in YAML format. Inside the configuration state, data is formatted as indented key-value pairs:
- Keys are on their own lines
- Values are indented under their keys
- Nested structures use additional indentation
- Arrays show each item indented under the key

**CONFIG-DRIVEN CONTEXT**: You have access to current configuration state containing accumulated outputs from completed stages. This provides dynamic context for informed strategic analysis.

**WHITEBOARD CONTEXT**: Global memory maintains strategic insights across iterations, helping build upon previous strategic decisions.

**STRATEGIC FOCUS**: This is where strategic decisions about HOW to implement are made based on the WHAT identified in planning. Your analysis will directly influence dependency ranking, architecture decisions, and risk mitigation strategies.

**WHITEBOARD UPDATES**: Provide strategic insights in key.value format using dot notation."""
        },
        {
            "role": "user",
            "content": f"""## Current Whiteboard State (Global Memory)
```yaml
{whiteboard_yaml}
```

## Current Configuration State (Planning Stage Output)
```yaml
{format_config_as_tokens(config_state)}
```

## Original Paper
{paper_content}

## Task
Apply Six Thinking Hats strategic analysis to the accumulated planning information and determine strategic implementation approach.

Based on the planning outputs in the config state, provide strategic evaluation:

**Six Hats Analysis:**

**White Hat (Facts)**: 
- What concrete, factual information do we have from the planning stage?
- What technical requirements are clearly defined?
- What paper methodology details are explicit vs. ambiguous?
- What data and resources are available?

**Red Hat (Feelings)**: 
- What are your intuitive reactions to the planned approach?
- What feels right or concerning about the proposed implementation?
- What emotional responses does the complexity level evoke?
- What gut feelings about feasibility and risks?

**Black Hat (Caution)**: 
- What could go wrong with the planned approach?
- What are the technical risks and potential failures?
- What implementation challenges are most concerning?
- What dependencies could become blockers?
- What paper ambiguities could cause problems?

**Yellow Hat (Benefits)**: 
- What are the advantages of the planned approach?
- What opportunities and positive outcomes could result?
- What strategic value does this implementation provide?
- What competitive advantages or research contributions?

**Green Hat (Creativity)**: 
- What alternative approaches could work better?
- What creative solutions emerge for identified challenges?
- What innovative implementation strategies are possible?
- What new ideas could improve the approach?

**Blue Hat (Process)**: 
- How should we manage and control the implementation process?
- What meta-level insights about the approach emerge?
- How should we sequence the work for maximum success?
- What process controls and checkpoints are needed?

**Strategic Conclusions (Based on Hats Analysis):**

**Critical Path**: Based on the analysis above (especially Blue Hat process insights and Yellow Hat opportunities), what should be the priority sequence for implementation? Consider the features and methods identified in planning.

**Risk Mitigation**: Based on the Black Hat analysis, what specific strategies should be used to address the identified risks? How can Red Hat concerns be addressed?

**Strategic Priorities**: What should be the focus areas that maximize Yellow Hat benefits while minimizing Black Hat risks?

**Implementation Approach**: How do Green Hat creative solutions inform the overall implementation strategy?

## Response Format
- white_hat: Facts, data and known information from planning and paper
- red_hat: Intuitive concerns and emotional responses to planned approach  
- black_hat: Potential risks and limitations in the planned implementation
- yellow_hat: Benefits and opportunities in the planned approach
- green_hat: Alternative approaches and creative solutions for challenges
- blue_hat: Process control and meta-level insights about implementation management
- critical_path: Priority sequence for implementation based on strategic analysis
- risk_mitigation: Specific strategies to address identified risks from black hat analysis
- strategic_priorities: Focus areas that maximize benefits while minimizing risks
- implementation_approach: How creative solutions inform overall strategy
- updates: Array of "key.value" strings to update shared strategic knowledge

Let the six hats analysis inform your strategic conclusions about critical path, risk mitigation, and implementation approach."""
        }
    ]

def get_dependency_prompt(paper_content, config_state="", whiteboard_yaml=""):
    """Dependency analysis with config-driven context + original stage rules"""
    return [
        {
            "role": "system",
            "content": """You are an expert project manager and dependency analyst specializing in research implementations.

Your task is to analyze the features identified in planning and create a dependency-aware ranking that considers critical path, utility, effort, and file impact mapping.

**Data Format**: You will receive structured data in YAML format wrapped in XML-like tokens (e.g., <planning>...</planning>). Inside these tokens, data is formatted as indented key-value pairs:
- Keys are on their own lines  
- Values are indented under their keys
- Nested structures use additional indentation
- Arrays show each item indented under the key

**CONFIG-DRIVEN CONTEXT**: You have access to current configuration state containing planning outputs and strategic analysis. This enables informed dependency analysis without hardcoded stage parameters.

**WHITEBOARD CONTEXT**: Global memory provides accumulated insights about dependencies and strategic priorities across iterations.

Your task is to analyze the features identified in planning and strategic analysis to create a dependency-aware ranking that considers critical path, utility, effort, and file impact mapping.

**Ranking Logic**:
- Critical path features from strategic analysis that can be done immediately = rank "high"
- Critical path features blocked by dependencies = rank "medium" or "low" until dependencies resolved
- Non-critical path features ranked by utility vs effort ratio
- Root dependencies in critical chains get highest priority
- Strategic priorities from Six Hats analysis influence ranking

**File Mapping**:
- Identify which specific files need to be created/modified for each feature
- Consider file dependencies when ranking (features affecting shared files may have dependencies)
- Use file overlap to identify potential conflicts or sequential dependencies
- Reference architecture and code structure from config state

**WHITEBOARD UPDATES**: Provide dependency insights in key.value format using dot notation."""
        },
        {
            "role": "user",
            "content": f"""## Current Whiteboard State (Global Memory)
```yaml
{whiteboard_yaml}
```

## Current Configuration State (Planning + Strategic Analysis)
```yaml
{format_config_as_tokens(config_state)}
```

## Original Paper
{paper_content}

## Task
Based on the features identified in planning and insights from strategic analysis (both in config state), create a dependency-aware ranking of features with file impact mapping.

## Analysis Requirements

**From Configuration State**: Extract and analyze:
- Planning data: features, methods, abstract_classes, requirements
- Strategic insights: critical_path, risk_mitigation, hats analysis priorities
- Any other accumulated knowledge that affects dependencies

**Strategic Integration**: 
- How do strategic priorities from Six Hats analysis affect feature ranking?
- What risk mitigation strategies influence dependency ordering?
- How does the critical path from strategic analysis guide sequencing?

## Ranking Criteria

**Rank Assignment** (considering strategic analysis):
- **high**: Critical path features with no blocking dependencies (can start immediately)
  * Features identified as high priority in strategic critical path
  * Root dependencies that unblock other critical features
  * Risk mitigation features that address Black Hat concerns
- **medium**: Important features with some dependencies or moderate complexity
  * Features supporting critical path but not immediately actionable
  * Medium strategic priority items from analysis
  * Features with manageable dependency chains
- **low**: Non-critical features or those heavily dependent on others
  * Nice-to-have features not on critical path
  * Features with complex dependency chains
  * Items that can be deferred without strategic impact

**Utility Assessment** (value delivered considering strategic benefits):
- **high**: Critical path components, high strategic value, addresses key Yellow Hat benefits
- **medium**: Important supporting features, moderate strategic impact
- **low**: Nice-to-have features, minimal immediate strategic value

**Effort Assessment** (implementation complexity considering strategic risks):
- **high**: Complex algorithms, significant integration work, high technical risk from Black Hat analysis
- **medium**: Moderate complexity, some technical challenges identified in strategic analysis
- **low**: Straightforward implementation, minimal complexity, low strategic risk

**File Impact Mapping** (considering architecture from config state):
- **affected_files**: List specific Python files that need to be created or modified
- Consider file dependencies (if Feature A modifies file X and Feature B also modifies file X, there may be a dependency)
- Think about logical file groupings (related functionality should be in same files)
- Reference code structure and architecture from config state
- Include main.py, config files, utility files as appropriate
- Consider strategic priorities when grouping functionality

## Strategic Dependencies

Analyze how strategic insights affect dependencies:
- What features address critical risks and should be prioritized?
- How do Green Hat creative solutions create new dependency relationships?
- What Blue Hat process insights affect implementation sequencing?
- How do Yellow Hat benefits guide utility assessment?

## Response Format
- deliberation: Detailed reasoning for ranking decisions, incorporating strategic analysis, dependencies, critical path, file impacts, and risk considerations
- ranked: Array of objects with rank, title, utility, effort, and affected_files for each feature, ordered by strategic priority and dependencies
- strategic_integration: How strategic analysis influenced the dependency ranking
- risk_considerations: How identified risks affect the dependency ordering
- critical_path_analysis: How the strategic critical path guides the ranking
- updates: Array of "key.value" strings to update shared dependency knowledge

Focus on creating a practical implementation roadmap that respects dependencies, incorporates strategic priorities, maps file impacts, and maximizes early value delivery while addressing strategic risks."""
        }
    ]

def get_uml_prompt(paper_content, planning_response, six_hats_response, dependency_response):
    return [
        {
            "role": "system",
            "content": """You are an expert software architect and UML designer specializing in research paper implementations.

Your task is to create comprehensive UML diagrams that will guide the architecture design and implementation team.

**Token Format**: You will receive structured data wrapped in XML-like tokens (e.g., <planning>...</planning>). Inside these tokens, data is formatted as indented key-value pairs without colons or braces:
- Keys are on their own lines
- Values are indented under their keys
- Nested structures use additional indentation
- Arrays show each item indented under the key

Focus on:
1. Translating the research methodology into clear class structures
2. Defining component relationships and data flow
3. Creating a foundation for architectural decisions
4. Providing practical implementation guidance
5. Considering the dependency ranking for design priorities

These diagrams will inform the subsequent architecture design and file structure."""
        },
        {
            "role": "user",
            "content": f"""## Original Paper
{paper_content}

## Implementation Plan
{planning_response}

## Strategic Analysis (Six Hats)
{six_hats_response}

## Dependency Analysis
{dependency_response}

## Task
Based on the paper methodology, strategic analysis, and dependency ranking above, create detailed UML diagrams that will serve as the foundation for architecture design.

## Requirements
- Create a **Class Diagram** showing all major classes derived from the paper's methodology
- Create a **Component Diagram** showing high-level system components and interactions
- Focus on the ACTUAL paper methodology - translate research concepts into software design
- Use proper UML notation in Mermaid syntax
- Design should support the strategic priorities and dependency ranking identified
- Prioritize high-ranked features in the class and component design

## Response Format
- class_diagram: Complete mermaid classDiagram with classes, attributes, methods, relationships
- component_diagram: Mermaid graph showing components and their connections
- key_classes: Array of objects with class_name, purpose, key_methods, key_attributes
- component_interactions: Array of objects describing how components interact
- design_rationale: Explanation of how the design supports the paper's methodology and dependency priorities

**Foundation for Architecture**: These diagrams will inform file structure, interfaces, and system architecture."""
        }
    ]


def get_code_structure_prompt(paper_content, config_state="", whiteboard_yaml=""):
    """Code structure design with config-driven context + original stage rules"""
    return [
        {
            "role": "system", 
            "content": """You are a software architect creating a high-level code structure outline for research implementations.

**Data Format**: You will receive structured data in YAML format wrapped in XML-like tokens (e.g., <planning>...</planning>). Inside these tokens, data is formatted as indented key-value pairs:
- Keys are on their own lines  
- Values are indented under their keys
- Nested structures use additional indentation
- Arrays show each item indented under the key

**CONFIG-DRIVEN CONTEXT**: You have access to current configuration state containing planning outputs, strategic analysis, and dependency ranking. This enables informed code structure design.

**WHITEBOARD CONTEXT**: Global memory provides accumulated architectural insights and design patterns across iterations.

IMPORTANT: Do NOT write actual code. Only provide one-line descriptions and headers.

Based on the accumulated config data, create structured sections for:
- utility_functions: Function names with brief purpose (standalone functions only)
- class_headers: Class names with __init__ parameters (entity containers)
- class_member_functions: Method names with brief descriptions (predicate implementations)
- main_processing: Execution flow steps (orchestration sequence)
- file_structure: Recommended file organization (dependency-aware grouping)

Keep each item to ONE LINE maximum. Focus on structure, not implementation. Informed by strategic priorities and dependency analysis.

**WHITEBOARD UPDATES**: Provide architectural insights in key.value format."""
        },
        {
            "role": "user",
            "content": f"""## Current Whiteboard State (Global Memory)
```yaml
{whiteboard_yaml}
```

## Current Configuration State (Planning + Strategic + Dependencies)
```yaml
{format_config_as_tokens(config_state)}
```

## Original Paper
{paper_content}

## Task
Create a code structure outline based on the accumulated configuration knowledge from planning, strategic analysis, and dependency ranking.

## Design Requirements

**From Configuration State**: Leverage accumulated knowledge:
- Planning: features, methods, abstract_classes, predicates, entities
- Strategic: critical_path priorities, risk mitigation requirements
- Dependencies: high/medium/low ranking, utility vs effort analysis
- Any architectural insights from previous iterations

**Strategic Alignment**:
- Prioritize code structure for high-ranked features from dependency analysis
- Address risk mitigation requirements from strategic analysis in the structure
- Ensure critical path features have clear structural representation
- Consider utility vs effort when designing interfaces

**Code Structure Sections**:

**utility_functions** (standalone functions, predicates implementation):
- Focus on high-utility, low-effort functions first
- Include risk mitigation utilities identified in strategic analysis
- One line per function: "function_name - brief purpose"

**class_headers** (entity containers with initialization):
- Design classes that represent entities from planning
- Prioritize classes needed for critical path features
- One line per class: "ClassName(init_param1, init_param2) - purpose"

**class_member_functions** (predicate implementations as methods):
- Focus on methods that implement predicates from planning
- Prioritize methods for high-ranked features
- Include methods that address strategic risk mitigation
- One line per method: "ClassName.method_name - brief purpose"

**main_processing** (execution orchestration):
- Sequence based on dependency ranking and critical path
- Include strategic checkpoints and risk mitigation steps
- One line per step: "step description - purpose"

**file_structure** (dependency-aware organization):
- Group functionality based on dependency analysis
- Separate high-priority critical path components
- Consider file impact mapping from dependency analysis
- One line per file: "filename.py - primary purpose and key components"

## Response Format
- utility_functions: Array of one-line function descriptions prioritized by strategic importance
- class_headers: Array of one-line class definitions aligned with critical path needs
- class_member_functions: Array of one-line method descriptions supporting high-ranked features
- main_processing: Array of one-line execution steps following strategic sequence
- file_structure: Array of one-line file descriptions organized by dependencies and strategic priorities
- strategic_alignment: How the structure supports strategic priorities and addresses risks
- dependency_integration: How the structure reflects dependency ranking and critical path
- updates: Array of "key.value" strings to update shared architectural knowledge

Remember: ONE LINE per element, NO actual code implementation. Focus on structure that supports the strategic implementation roadmap and dependency-driven development approach."""
        }
    ]
    
def get_architecture_prompt(paper_content, config_state="", whiteboard_yaml=""):
    """System architecture design with config-driven context + original stage rules"""
    return [
        {
            "role": "system",
            "content": """You are an expert software architect specializing in research paper implementations.

**Data Format**: You will receive structured data in YAML format wrapped in XML-like tokens (e.g., <planning>...</planning>). Inside these tokens, data is formatted as indented key-value pairs:
- Keys are on their own lines  
- Values are indented under their keys
- Nested structures use additional indentation
- Arrays show each item indented under the key

**CONFIG-DRIVEN CONTEXT**: You have access to accumulated configuration state containing planning outputs, strategic analysis, dependency ranking, and code structure design. This enables comprehensive architecture design.

**WHITEBOARD CONTEXT**: Global memory provides accumulated architectural insights and design patterns across iterations.

Your task is to create a software system architecture that implements the research methodology while incorporating all accumulated strategic and structural insights.

**WHITEBOARD UPDATES**: Provide architectural insights in key.value format using dot notation."""
        },
        {
            "role": "user",
            "content": f"""## Current Whiteboard State (Global Memory)
```yaml
{whiteboard_yaml}
```

## Current Configuration State (All Previous Stages)
```yaml
{format_config_as_tokens(config_state)}
```

## Original Paper
{paper_content}

## Task
Based on all accumulated configuration knowledge, create a comprehensive software system architecture that implements the research methodology.

## Architecture Requirements

**From Configuration State**: Integrate accumulated knowledge:
- Planning: features, methods, classes, predicates, entities, requirements
- Strategic: critical_path, risk_mitigation, strategic priorities, hats analysis
- Dependencies: feature ranking, utility/effort analysis, file impact mapping
- Code Structure: utility functions, class design, processing flow, file organization

**Strategic Integration**:
- Architecture must support the critical path identified in strategic analysis
- Address risk mitigation strategies through architectural decisions
- Prioritize high-ranked features in the architectural design
- Consider Green Hat creative solutions in architectural approaches
- Include Blue Hat process controls in the architecture

**Technical Integration**:
- Align with code structure design from previous stage
- Support dependency ranking through modular design
- Enable utility vs effort optimization through component separation
- Address file impact mapping through clear interface design

## Architecture Components

**Implementation Approach**:
- How will the system implement the paper's methodology?
- How do strategic insights and dependency priorities influence the technical approach?
- What architectural patterns best support the critical path?
- How does the approach address risks identified in strategic analysis?
- How do creative solutions from Green Hat analysis inform the architecture?

**File Organization** (based on dependency analysis and code structure):
- List of Python files needed reflecting dependency ranking priorities
- Always include main.py and config.yaml
- Organize files to support critical path and minimize dependencies
- Group related functionality based on file impact mapping

**Data Structures and Interfaces**:
- Detailed interfaces based on code structure design and dependency analysis
- API contracts that support strategic priorities
- Data flow patterns that enable risk mitigation
- Interface design that supports utility maximization

**Program Call Flow**:
- Use mermaid sequenceDiagram syntax showing execution flow
- Sequence should follow critical path from strategic analysis
- Include strategic checkpoints and risk mitigation points
- Show how high-priority features interact with supporting components
- Demonstrate how the architecture supports dependency ranking

**Integration Strategy**:
- How do components integrate to support the research methodology?
- How does integration address strategic priorities and risks?
- What configuration points support flexible deployment?
- How does the architecture enable incremental implementation following dependency ranking?

## Response Format
- implementation_approach: Technical approach incorporating all accumulated insights (strategic, dependencies, code structure)
- file_list: List of Python files organized by dependency priorities (always include main.py, config.yaml)
- data_structures_and_interfaces: Detailed interfaces based on accumulated design knowledge
- program_call_flow: Mermaid sequenceDiagram showing execution flow aligned with critical path
- integration_strategy: How components work together to support research methodology and strategic goals
- strategic_alignment: How architecture supports strategic priorities and addresses identified risks
- dependency_optimization: How architecture enables dependency-driven development
- anything_unclear: List any ambiguities from paper needing clarification, informed by previous ambiguity resolution patterns
- updates: Array of "key.value" strings to update shared architectural knowledge

**Dependency-Driven Architecture**: File structure and component design should directly reflect dependency ranking priorities, strategic critical path, and accumulated design insights."""
        }
    ]

def get_task_list_prompt(paper_content, config_state="", whiteboard_yaml=""):
    """Task breakdown with config-driven context + original stage rules"""
    return [
        {
            "role": "system",
            "content": """You are an expert software project manager and architect specializing in research paper implementations.

**Data Format**: You will receive structured data in YAML format wrapped in XML-like tokens (e.g., <planning>...</planning>). Inside these tokens, data is formatted as indented key-value pairs:
- Keys are on their own lines  
- Values are indented under their keys
- Nested structures use additional indentation
- Arrays show each item indented under the key

**CONFIG-DRIVEN CONTEXT**: You have access to accumulated configuration state containing outputs from all completed stages: planning, strategic analysis, dependency ranking, code structure, and architecture design.

**WHITEBOARD CONTEXT**: Global memory provides accumulated insights about tasks, priorities, and implementation strategies across iterations.

Your task is to create a detailed task breakdown that synthesizes ALL accumulated knowledge into actionable implementation tasks.

**WHITEBOARD UPDATES**: Provide task insights in key.value format using dot notation."""
        },
        {
            "role": "user",
            "content": f"""## Current Whiteboard State (Global Memory)
```yaml
{whiteboard_yaml}
```

## Current Configuration State (All Previous Stages)
```yaml
{format_config_as_tokens(config_state)}
```

## Original Paper
{paper_content}

## Task
Based on ALL accumulated configuration knowledge, create a comprehensive task breakdown that synthesizes planning, strategic priorities, dependency ranking, code structure, and architectural design.

## Task Breakdown Requirements

**From Configuration State**: Synthesize accumulated knowledge:
- Planning: features, methods, classes, requirements, paper methodology
- Strategic: critical_path, risk_mitigation, strategic priorities, benefits/risks analysis
- Dependencies: feature ranking, utility/effort assessment, file impact mapping
- Code Structure: utility functions, class design, processing flow, file organization
- Architecture: implementation approach, interfaces, integration strategy

**Strategic Integration**:
- Order tasks according to dependency ranking (high-ranked features first)
- Address risks identified in strategic analysis through task design
- Base breakdown on SPECIFIC paper requirements and methodology
- Ensure tasks align with code structure and architecture design
- Incorporate risk mitigation strategies as explicit tasks
- Include strategic priorities and critical path considerations
- Use dependency analysis utility and effort assessments

**Task Metadata Assignment**:
- **critical_path**: Boolean indicating if task is on strategic critical path
- **priority**: high/medium/low based on dependency ranking and strategic analysis
- **utility**: high/medium/low from dependency analysis considering strategic benefits
- **effort**: high/medium/low from dependency analysis considering strategic risks

## Implementation Planning

**Package Dependencies**:
- Required Python packages based on accumulated analysis (e.g., 'torch>=1.9.0', 'transformers>=4.0.0')
- Consider strategic risk mitigation in dependency selection
- Include packages needed for architecture implementation

**Logic Analysis** (per file):
- Detailed description for each file combining:
  * Code structure insights about what belongs in each file
  * Architectural requirements for interfaces and integration
  * Strategic priorities affecting implementation approach
  * Risk mitigation requirements for each component

**Task Organization**:
- Files ordered by dependency ranking and critical path priorities
- Sequence supports strategic implementation roadmap
- Enables incremental delivery of high-utility features
- Minimizes development risks through proper sequencing

**API and Integration Specifications**:
- API documentation reflecting architectural interface design
- Integration points that support strategic priorities
- Configuration interfaces that enable risk mitigation

## Response Format
- required_packages: Python packages needed incorporating all accumulated requirements
- required_other_language_third_party_packages: Non-Python dependencies or ["No third-party dependencies required"]
- logic_analysis: Array of [filename, detailed_description] pairs synthesizing code structure, architecture, and strategic insights
- task_list: Ordered list of files implementing dependency ranking and critical path priorities
- task_metadata: Array of objects with filename, critical_path (bool), priority, utility, effort from comprehensive analysis
- full_api_spec: API documentation reflecting architectural design (can be empty string if not needed)
- shared_knowledge: Common utilities, data structures, or patterns from accumulated design knowledge
- strategic_integration: How tasks incorporate strategic priorities and risk mitigation
- dependency_roadmap: How task sequence follows dependency analysis and critical path
- anything_unclear: Missing details from paper affecting implementation, informed by accumulated ambiguity patterns
- updates: Array of "key.value" strings to update shared task knowledge

**Comprehensive Task Design**: Task breakdown should directly synthesize dependency ranking, strategic critical path, code structure design, architectural requirements, and accumulated insights into actionable implementation tasks."""
        }
    ]

def get_config_prompt(paper_content, config_state, whiteboard_yaml=""):
    """
    Config generation prompt that references current accumulated state
    
    Args:
        paper_content: Original paper content
        config_state: Current config containing all stage outputs
        whiteboard_yaml: Global persistent memory between iterations
    """
    return [
        {
            "role": "system",
            "content": """You are an expert configuration specialist for research paper implementations.

**Data Format**: You will receive structured data in YAML format wrapped in XML-like tokens (e.g., <planning>...</planning>). Inside these tokens, data is formatted as indented key-value pairs:
- Keys are on their own lines  
- Values are indented under their keys
- Nested structures use additional indentation
- Arrays show each item indented under the key

**CONFIG-DRIVEN CONTEXT**: You have access to the current accumulated configuration state containing outputs from all completed stages. This enables dynamic context injection without hardcoded parameters.

**WHITEBOARD CONTEXT**: You also have access to persistent global memory that accumulates knowledge across multiple iterations and sessions.

**WHITEBOARD UPDATES**: At the end of your response, provide updates for the shared whiteboard in key.value format. Use dot notation for nested keys. Use empty string '' to delete a key.

Your task is to extract hyperparameters, training settings, and model configurations ONLY from the paper content and accumulated stage outputs.
DO NOT fabricate values - only use what is explicitly mentioned in the paper or derived from stage analysis."""
        },
        {
            "role": "user", 
            "content": f"""## Current Whiteboard State (Global Memory)
```yaml
{whiteboard_yaml}
```

## Current Configuration State (All Stage Outputs)
```yaml
{format_config_as_tokens(config_state)}
```

## Original Paper
{paper_content}

## Task
Based on all the accumulated configuration state and global knowledge, generate a deployment-ready configuration file.

## Requirements
- Extract hyperparameters from the paper content (learning rates, batch sizes, epochs, etc.)
- Include architecture parameters from the accumulated stage outputs
- Add configuration for identified risks and mitigation strategies from strategic analysis
- Structure config to support the architecture design from accumulated outputs
- Consider dependency ranking for feature toggles or phased implementation
- Include strategic considerations from Six Hats analysis
- Add configuration sections for high-priority features identified in dependency analysis
- Include comments explaining parameter sources (paper vs. stage analysis vs. strategic decisions)

## Configuration Categories

**Model Parameters** (from paper):
- Architecture specifications mentioned in paper
- Hyperparameters explicitly stated
- Training configurations described

**Strategic Configuration** (from accumulated stages):
- Risk mitigation settings from Six Hats analysis
- Priority-based feature flags from dependency analysis
- Architecture-driven configuration sections

<<<<<<< HEAD
def get_analysis_prompt(paper_content, planning_response, six_hats_response, dependency_response, 
                        architecture_response, uml_response, task_list_response, todo_file_name, 
                        todo_file_desc="", prior_analyses_context=""):
    """Generate analysis prompt with accumulating context from prior file analyses"""
    
    # Build prior context section if available
    prior_context_section = ""
    if prior_analyses_context.strip():
        prior_context_section = f"""
## Prior File Analyses (For Context & Coherence)
{prior_analyses_context.strip()}

**COHERENCE GUIDANCE**: The above analyses show how previous files have interpreted unclear requirements and made design decisions. Maintain consistency with these approaches while focusing on your specific file.

-----
"""
    
=======
**Implementation Configuration** (from stage outputs):
- File paths and data locations
- Logging and monitoring settings
- Development vs. production settings
- Dependency-aware module loading

## Response Format
- config_yaml: Complete YAML configuration as a string with sections for:
  * model (architecture and hyperparameters from paper)
  * training (learning configurations from paper)
  * data (dataset paths and preprocessing)
  * strategic (risk mitigation and priority flags)
  * implementation (file paths, logging, etc.)
  * features (dependency-ranked feature toggles)
- parameter_sources: Detailed explanation of where each parameter came from (paper citations, stage analysis references)
- missing_parameters: List of parameters not specified in paper that need tuning, with suggested ranges
- strategic_considerations: How strategic analysis influenced configuration choices
- updates: Array of "key.value" strings to update shared knowledge

Focus on creating a comprehensive configuration that supports both the research methodology AND the strategic implementation approach."""
        }
    ]

def get_analysis_prompt(paper_content, config_state="", whiteboard_yaml="", todo_file_name="", todo_file_desc=""):
    """Analysis prompt with config-driven context + original stage rules + coherence guidance"""
>>>>>>> 503b59d7
    return [
        {
            "role": "system",
            "content": """You are an expert software architect and researcher specializing in implementing academic research.

<<<<<<< HEAD
Your task is to conduct detailed logic analysis for implementing each component, ensuring it accurately reproduces the research methodology while maintaining coherence with previously analyzed files.
=======
**Data Format**: You will receive structured data in YAML format wrapped in XML-like tokens (e.g., <planning>...</planning>). Inside these tokens, data is formatted as indented key-value pairs:
- Keys are on their own lines  
- Values are indented under their keys
- Nested structures use additional indentation
- Arrays show each item indented under the key
>>>>>>> 503b59d7

**CONFIG-DRIVEN CONTEXT**: You have access to the current accumulated configuration state containing outputs from all completed stages. This enables dynamic context injection without hardcoded dependencies on specific stage parameters.

**WHITEBOARD CONTEXT**: You have access to persistent global memory that provides accumulated insights across iterations and sessions. This helps maintain consistency with previous analyses.

**STAGE-TO-STAGE FLOW**: Your current analysis will inform subsequent stages through config updates, ensuring information flows properly through the pipeline.

**Data Format**: You will receive structured data in YAML format. Inside the configuration state, data is formatted as indented key-value pairs:
- Keys are on their own lines
- Values are indented under their keys
- Nested structures use additional indentation
- Arrays show each item indented under the key

**COHERENCE GUIDANCE**: When prior file analyses are provided in the whiteboard, ensure your decisions are consistent with established patterns for handling unclear requirements and design choices.

Your task is to conduct detailed logic analysis for implementing each component, ensuring it accurately reproduces the research methodology while maintaining coherence with ALL accumulated knowledge from previous stages.

Focus on PREDICATES FIRST (methods/actions), then ENTITIES (classes/agents).

**COHERENCE PRINCIPLE**: When prior file analyses are provided, ensure your decisions are consistent with established patterns for handling unclear requirements and design choices.

Key principles:
1. STAY TRUE to the paper's methodology - don't add unnecessary complexity
<<<<<<< HEAD
2. MAINTAIN CONSISTENCY with prior file analyses where applicable
=======
2. MAINTAIN CONSISTENCY with accumulated config state and whiteboard knowledge 
>>>>>>> 503b59d7
3. Focus on PRACTICAL implementation details
4. Consider data flow, error handling, and modularity  
5. Specify interfaces between components clearly
6. Address any ambiguities or missing details from the paper
<<<<<<< HEAD
7. Use the UML design as a structural guide
8. Consider dependency ranking for implementation priorities"""
=======
7. Use accumulated architecture knowledge as structural guide
8. Consider dependency ranking for implementation priorities
9. Leverage strategic insights from Six Hats analysis
10. Build upon previous file analyses for consistency

**WHITEBOARD UPDATES**: At the end of your response, provide updates for the shared whiteboard in key.value format. Use dot notation for nested keys (e.g., "analysis.files.filename.status"). Use empty string '' to delete a key."""
>>>>>>> 503b59d7
        },
        {
            "role": "user",
            "content": f"""## Current Whiteboard State (Global Memory)
```yaml
{whiteboard_yaml}
```

## Current Configuration State (All Previous Stage Outputs)
```yaml
{format_config_as_tokens(config_state)}
```

## Original Paper
{paper_content}

{prior_context_section}## Analysis Task
Analyze the implementation logic for '{todo_file_name}'{f", which is intended for '{todo_file_desc}'" if todo_file_desc.strip() else ""}.

## Requirements Analysis

Based on the accumulated configuration state and whiteboard knowledge, conduct comprehensive analysis:

### 1. Core Functionality
- What specific algorithms/methods from the paper does this file implement?
- What are the key inputs, outputs, and transformations?
<<<<<<< HEAD
- How does this relate to the dependency ranking?
=======
- How does this relate to the dependency ranking from accumulated config state?
- How does this file's functionality complement the overall architecture?
- What strategic priorities from Six Hats analysis does this file address?
- How does this align with identified critical path from strategic analysis?
>>>>>>> 503b59d7
- **If prior analyses exist**: How does this file's functionality complement previously analyzed components?

### 2. Implementation Strategy  
- How should this component be structured (classes, functions)?
<<<<<<< HEAD
- What design patterns would be most appropriate?
- How does it interface with other components?
- How does it align with the UML class and component design?
- What is its priority based on dependency analysis?
- **If prior analyses exist**: Ensure consistency with established architectural patterns

### 3. Technical Considerations
- What are the computational requirements?
- What error handling is needed?
- Are there performance considerations?
=======
- What design patterns would be most appropriate given accumulated architectural decisions?
- How does it interface with other components per accumulated architecture?
- How does it align with the code structure design from config state?
- What is its priority based on dependency analysis in config state?
- How do strategic insights influence the implementation approach?
- What risk mitigation strategies should be incorporated?
- **If prior analyses exist**: Ensure consistency with established architectural patterns

### 3. Technical Considerations
- What are the computational requirements based on paper methodology?
- What error handling is needed considering identified risks?
- Are there performance considerations from strategic analysis?
- How do technical constraints from accumulated stages affect implementation?
- What monitoring or logging should be included based on strategic priorities?
>>>>>>> 503b59d7
- **If prior analyses exist**: Maintain consistency with established technical approaches

### 4. Dependencies and Data Flow
- What external libraries are required (from accumulated package analysis)?
- What data structures are needed (consistent with accumulated architecture)?
- How does data flow in and out of this component?
- How does it connect to other components per accumulated architecture?
- What are the dependency relationships with other files?
<<<<<<< HEAD
=======
- How do interfaces align with accumulated design decisions?
- What configuration parameters does this file need?
>>>>>>> 503b59d7
- **If prior analyses exist**: Ensure data flow compatibility with previously analyzed components

### 5. Testing and Validation
- How can this component be tested independently?
<<<<<<< HEAD
- What validation checks are needed?
=======
- What validation checks are needed based on paper requirements?
- How does testing strategy align with accumulated quality considerations?
- What metrics should be captured for strategic monitoring?
>>>>>>> 503b59d7
- **If prior analyses exist**: Maintain consistency with established testing approaches

### 6. Paper-Specific Requirements
- What specific details from the paper must be preserved?
- Are there any ambiguities that need clarification?
<<<<<<< HEAD
- **If prior analyses exist**: How have similar ambiguities been resolved in previous files?

### 7. Focused Requirements (Product Design)
Structure your analysis around:
- **Methods Focus**: Specific method signatures and interactions this file implements
- **Classes Focus**: Class definitions and member variables this file contains (reference UML design)
- **Predicate Interactions**: How this file's methods interact with other components
- **Dependency Priority**: How this file fits into the overall dependency ranking
- **Coherence Check**: If prior analyses exist, ensure your approach is consistent with established patterns

Provide practical implementation guidance for robust, maintainable code that follows the UML design, dependency priorities, and maintains coherence with previously analyzed components."""
=======
- How do similar ambiguities get resolved based on accumulated knowledge?
- What paper methodology constraints affect implementation?
- **If prior analyses exist**: How have similar ambiguities been resolved in previous files?

### 7. Focused Requirements (Product Design)
Structure your analysis around components from accumulated config state:
- **Methods Focus**: Specific method signatures and interactions this file implements (reference accumulated methods from config)
- **Classes Focus**: Class definitions and member variables this file contains (align with accumulated class design)
- **Predicate Interactions**: How this file's methods interact with other components (consistent with accumulated architecture)
- **Dependency Priority**: How this file fits into the overall dependency ranking from config state
- **Strategic Alignment**: How this implementation supports strategic priorities and risk mitigation
- **Coherence Check**: Ensure approach is consistent with ALL accumulated knowledge patterns

### 8. Integration Considerations
- How does this file integrate with the overall system architecture?
- What configuration sections does it require?
- How should it handle different deployment environments?
- What interfaces does it expose to other components?
- How does it support the strategic implementation roadmap?

## Response Format
- core_functionality: What this file implements from the paper (reference specific paper sections)
- implementation_strategy: Technical approach incorporating accumulated architectural decisions and strategic insights
- technical_considerations: Computational requirements, error handling, performance considerations aligned with strategic priorities
- dependencies_and_data_flow: External libraries, data structures, interfaces consistent with accumulated architecture
- testing_and_validation: Testing strategy aligned with accumulated quality approach and strategic monitoring needs
- paper_specific_requirements: Paper methodology preservation and ambiguity resolution using accumulated knowledge
- focused_requirements: Structured around accumulated config state components:
  * methods_focus: Method signatures and interactions (reference accumulated methods)
  * classes_focus: Class definitions and member variables (align with accumulated design)
  * predicate_interactions: Method interactions with other components (consistent with architecture)
- strategic_alignment: How implementation supports strategic priorities and addresses identified risks
- configuration_needs: What configuration parameters this file requires
- integration_handoff: Key information for subsequent file implementations
- updates: Array of "key.value" strings to update shared whiteboard knowledge about this file's analysis

Provide practical implementation guidance that leverages ALL accumulated knowledge for robust, maintainable code that follows the accumulated architecture, dependency priorities, strategic insights, and maintains global coherence with the overall system design."""
>>>>>>> 503b59d7
        }
    ]

def get_file_organization_prompt(paper_content, config_state="", whiteboard_yaml=""):
    """Generate file organization prompt with config-driven context + original stage rules"""
    return [
        {
            "role": "system",
            "content": """You are an expert software architect specializing in development workflow optimization.

**Data Format**: You will receive structured data in YAML format wrapped in XML-like tokens (e.g., <planning>...</planning>). Inside these tokens, data is formatted as indented key-value pairs:
- Keys are on their own lines  
- Values are indented under their keys
- Nested structures use additional indentation
- Arrays show each item indented under the key

Your task is to analyze the files from the task breakdown and organize them into an optimal development order that respects both priority and file type dependencies.

**CONFIG-DRIVEN CONTEXT**: You have access to accumulated configuration state including task lists, analysis summaries, and dependency rankings.

**WHITEBOARD CONTEXT**: Global memory provides accumulated insights about file organization and development strategies across iterations.

**WHITEBOARD UPDATES**: At the end of your response, provide updates for the shared whiteboard in key.value format.

**Key Principles:**
1. **File Types**: Utility functions before classes before main orchestration
2. **Priority**: Process higher priority files within each type first
3. **Dependencies**: Never generate a file that depends on unbuilt files
4. **No Duplicates**: Each file appears exactly once in the final order

**File Type Categories:**
- **utility**: Files containing standalone functions, helpers, utilities (no classes)
- **class**: Files containing class definitions and their methods
- **main**: main.py and orchestration files that coordinate everything

**Development Order Logic:**
1. High priority utilities
2. High priority classes  
3. Medium priority utilities
4. Medium priority classes
5. Low priority utilities
6. Low priority classes
7. main.py (always last)"""
        },
        {
            "role": "user",
            "content": f"""## Current Whiteboard State (Global Memory)
```yaml
{whiteboard_yaml}
```

## Current Configuration State (Task Lists + Analysis)
```yaml
{format_config_as_tokens(config_state)}
```

## Original Paper
{paper_content}

## Task
Analyze each file from the accumulated task data to determine its type and priority, then create an optimal development order.

## Analysis Requirements

For each file in the accumulated task list:

### 1. File Type Classification
- **utility**: Contains only standalone functions, no classes
- **class**: Contains class definitions and methods
- **main**: Orchestration file (main.py)

### 2. Priority Mapping
- Map requirements from task metadata to files
- Assign highest priority present in any requirement touching this file
- Consider dependency relationships from accumulated config

### 3. Dependency Analysis
- Ensure utilities come before classes that use them
- Ensure classes come before main that orchestrates them
- Within same type+priority, order by internal dependencies

## Response Requirements

Provide structured analysis with:

### deliberation
Your reasoning process for categorization and ordering:
- How you classified each file type
- How you determined priorities
- Why you chose this specific ordering
- Any dependency considerations

### file_analysis  
For each file, provide:
- filename: exact filename from task list
- file_type: utility/class/main classification
- priority: high/medium/low based on requirements mapping
- requirements_mapped: which requirements/features this file implements
- justification: explanation of the categorization

### development_order
Final ordered list of filenames following the logic:
1. High priority utilities
2. High priority classes
3. Medium priority utilities  
4. Medium priority classes
5. Low priority utilities
6. Low priority classes
7. main.py (always last)

### updates
Array of "key.value" strings to update shared knowledge about file organization

Create an optimal development workflow that builds from foundation up."""
        }
    ]

def get_coding_prompt_smart_context(todo_file_name: str, detailed_logic_analysis: str,
                                   utility_description: str, paper_content: str, config_yaml: str, 
                                   shared_context: Dict[str, str], interface_context: str,
                                   max_context_tokens: int) -> List[Dict]:
    """Generate coding prompt with smart interface context and whiteboard state"""
    
    def estimate_tokens(text: str) -> int:
        return len(text) // 4
    
    # Calculate context usage
    paper_tokens = estimate_tokens(paper_content)
    interface_tokens = estimate_tokens(interface_context)
    
    # Build whiteboard context from shared_context
    whiteboard_yaml = shared_context.get('whiteboard_yaml', 'whiteboard: {}\n')
    whiteboard_tokens = estimate_tokens(whiteboard_yaml)
    
    # Essential content that must be included
    essential_content = f"""# Implementation Context

## Target File: {todo_file_name}
**Expected Utility:** {utility_description}

## Detailed Analysis for {todo_file_name}
{detailed_logic_analysis}

## Configuration
```yaml
{config_yaml}
```

# Implementation Task
Implement **{todo_file_name}** based on the research paper, analysis, and accumulated whiteboard knowledge.

## Response Requirements

### deliberation
Your reasoning process for implementing this file:
- How you approached the problem
- Key design decisions and why
- How it fits into the overall architecture

### utility  
The core value proposition of this module:
- What specific functionality it provides
- How it contributes to the overall system

### files
Array containing:
- file_name: "{todo_file_name}"
- diff_file: Complete Python implementation

### interface_exports
What this file provides to other files:
- classes: Class names and key methods
- functions: Function signatures
- constants: Important constants

### interface_imports  
What this file needs from other files:
- dependencies: Array of {{from_file, imports, usage_context}}

### integration_handoff
Key integration notes for subsequent implementations

### updates
Array of "key.value" strings to update the whiteboard (use dot notation for nested keys)

## Implementation Requirements
1. **Complete Implementation**: Write fully functional code with no placeholders
2. **Follow Architecture**: Strictly adhere to design specifications from whiteboard
3. **Paper Fidelity**: Accurately implement research methodology
4. **Code Quality**: Include docstrings, type hints, error handling
5. **Integration**: Consider interfaces with other components
6. **Whiteboard Updates**: Update shared knowledge about this file's implementation

Generate the complete structured response for {todo_file_name}."""
    
    essential_tokens = estimate_tokens(essential_content)
    
    # Reserve tokens for response (4K buffer)
    available_tokens = max_context_tokens - 4000
    used_tokens = essential_tokens + whiteboard_tokens + interface_tokens
    
    # Smart paper content management
    if used_tokens + paper_tokens <= available_tokens:
        final_paper = paper_content
        print(f"📊 Context: {used_tokens + paper_tokens:,}/{max_context_tokens:,} tokens ({(used_tokens + paper_tokens)/max_context_tokens*100:.1f}%)")
    else:
        # Use intelligent paper truncation - keep methodology sections
        remaining_tokens = available_tokens - used_tokens
        target_chars = remaining_tokens * 4  # Convert back to characters
        
        if target_chars < len(paper_content):
            # Try to keep methodology sections
            sections = paper_content.split('\n## ')
            important_sections = []
            current_length = 0
            
            for section in sections:
                section_lower = section.lower()
                is_important = any(keyword in section_lower for keyword in 
                                 ['method', 'approach', 'algorithm', 'implementation', 
                                  'experiment', 'evaluation', 'model', 'architecture'])
                
                if is_important or len(important_sections) == 0:  # Always keep first
                    if current_length + len(section) <= target_chars:
                        important_sections.append(section)
                        current_length += len(section)
                    else:
                        break
            
            final_paper = '\n## '.join(important_sections) if important_sections else paper_content[:target_chars]
        else:
            final_paper = paper_content
        
        final_tokens = used_tokens + estimate_tokens(final_paper)
        print(f"📊 Context: {final_tokens:,}/{max_context_tokens:,} tokens ({final_tokens/max_context_tokens*100:.1f}%) - paper truncated")
    
    return [
        {
            "role": "system",
            "content": """You are an expert software engineer implementing academic research in Python.

Key requirements:
- Write complete, functional code (no TODOs or placeholders)
- Include proper docstrings and type hints
- Add error handling and input validation
- Follow PEP 8 style guidelines

WHITEBOARD UPDATES: At the end of your response, provide updates for the shared whiteboard in key.value format. Use dot notation for nested keys. Use empty string '' to delete a key.

IMPORTANT: Your response must include interface information for next iterations:
- interface_exports: What classes/functions/constants this file provides
- interface_imports: What this file needs from other files  
- integration_handoff: Key notes for subsequent implementations
- updates: Whiteboard updates about this file's implementation"""
        },
        {
            "role": "user",
            "content": f"""## Current Whiteboard State
```yaml
{whiteboard_yaml}
```

## Original Research Paper
{final_paper}

-----

{interface_context}

{essential_content}"""
        }
    ]
    
def get_file_classification_prompt(paper_content, config_state="", whiteboard_yaml=""):
    return [
        {
            "role": "system",
            "content": """You are a software architect who simplifies complex projects into 4 essential files.

Your task is to analyze all the accumulated whiteboard knowledge and classify everything into exactly 4 files:
- imports.py (library imports and dependencies)
- constants.py (configuration values, hyperparameters, settings)
- functions.py (utility functions, classes, core business logic)
- main.py (high-level execution flow, orchestration, entry point)

WHITEBOARD UPDATES: Provide updates to record the classification decisions."""
        },
        {
            "role": "user",
            "content": f"""## Current Whiteboard State
```yaml
{whiteboard_yaml}
```

## Current Configuration State
```yaml
{format_config_as_tokens(config_state)}
```

## Task
Based on all the accumulated whiteboard knowledge (features, analysis, task lists, etc.), classify the functionality into 4 simple files.

For each file, describe:
- **What specific functionality goes there**
- **Why it belongs in that file**
- **Key components/functions/classes it will contain**

## Requirements

**imports.py**: List all the library imports needed
- Standard library imports (os, sys, json, etc.)
- Third-party imports (torch, transformers, pandas, etc.)
- Relative imports between the 4 files

**constants.py**: Configuration and settings
- Hyperparameters from the paper
- File paths and configuration
- Model parameters
- Any constant values used across files

**functions.py**: Core business logic
- All utility functions
- Class definitions
- Core algorithms from the paper
- Data processing functions
- Model implementation

**main.py**: Execution orchestration
- High-level workflow
- Function calls in proper order
- Entry point logic
- Integration of all components

**Whiteboard Updates:**
- updates: Array of "key.value" strings to update shared knowledge

Focus on practical implementation - what would actually work as a 4-file Python project."""
        }
    ]

def get_category_implementation_prompt(category: str, items_list: List[str], whiteboard_yaml: str, paper_content: str = None) -> List[Dict]:
    """Generate prompt for implementing specific category items"""
    
    # Strip paper content if too long to avoid token limits
    paper_excerpt = paper_content
    
    # Fix the f-string backslash issue by creating the join string separately
    items_text = '\n\n'.join(items_list)
    
    # Add file structure guidance (MOVE THIS UP)
    file_structure_guidance = {
        "corrected_functions": "All functions go in functions.py",
        "corrected_classes": "All classes go in classes.py", 
        "corrected_constants": "All constants go in constants.py",
        "corrected_imports": "All imports go in imports.py",
        "corrected_main": "Main orchestration goes in main.py",
        "corrected_config": "Configuration goes in config.yaml"
    }
    
    guidance = file_structure_guidance.get(category, f"Implementation for {category}")  # ✅ NOW it's defined
    
    # Create the conditional paper content section
    paper_section = f"""## Original Paper Content (excerpt)
{paper_excerpt}

""" if paper_content else ""
    
    return [
        {
            "role": "system",
            "content": f"""You are implementing ONLY {category} improvements.

            FILE STRUCTURE: {guidance}
            
CRITICAL RULES:
1. Write COMPLETE, FUNCTIONAL code with NO placeholders
2. Include proper error handling and validation
3. Follow PEP 8 style guidelines
4. All implementations go directly into the target files"""
        },
        {
            "role": "user",
            "content": f"""## Current Whiteboard State
```yaml
{whiteboard_yaml}
```

{paper_section}## Items to Implement ({category})
{items_text}

## Task
Implement these {len(items_list)} items for {category}.

implementation: Complete code for the target file
items_completed: List of implemented items
updates: Whiteboard updates ("key=value" format)"""
        }
    ]

def get_gap_analysis_prompt(current_code_files: str, whiteboard_yaml: str) -> List[Dict]:
    """Generates gap analysis prompt with whiteboard context."""
    return [
        {
            "role": "system",
            "content": """Analyze implementation gaps against technical requirements.

Output format:
{
  "undefined_items": {
    "corrected_functions": [missing functions],
    "corrected_classes": [missing methods], 
    "corrected_constants": [missing configs],
    "corrected_imports": [missing imports],
    "corrected_main": [main.py gaps],
    "corrected_config": [config.yaml gaps]
  },
  "updates": ["key=value" whiteboard updates]
}"""
        },
        {
            "role": "user",
            "content": f"""## Architectural Context
```yaml
{whiteboard_yaml}
```

## Current Implementation
{current_code_files}  # Safely truncated

Identify ALL technical gaps preventing production readiness."""
        }
    ]<|MERGE_RESOLUTION|>--- conflicted
+++ resolved
@@ -1346,25 +1346,6 @@
 - Priority-based feature flags from dependency analysis
 - Architecture-driven configuration sections
 
-<<<<<<< HEAD
-def get_analysis_prompt(paper_content, planning_response, six_hats_response, dependency_response, 
-                        architecture_response, uml_response, task_list_response, todo_file_name, 
-                        todo_file_desc="", prior_analyses_context=""):
-    """Generate analysis prompt with accumulating context from prior file analyses"""
-    
-    # Build prior context section if available
-    prior_context_section = ""
-    if prior_analyses_context.strip():
-        prior_context_section = f"""
-## Prior File Analyses (For Context & Coherence)
-{prior_analyses_context.strip()}
-
-**COHERENCE GUIDANCE**: The above analyses show how previous files have interpreted unclear requirements and made design decisions. Maintain consistency with these approaches while focusing on your specific file.
-
------
-"""
-    
-=======
 **Implementation Configuration** (from stage outputs):
 - File paths and data locations
 - Logging and monitoring settings
@@ -1390,21 +1371,16 @@
 
 def get_analysis_prompt(paper_content, config_state="", whiteboard_yaml="", todo_file_name="", todo_file_desc=""):
     """Analysis prompt with config-driven context + original stage rules + coherence guidance"""
->>>>>>> 503b59d7
     return [
         {
             "role": "system",
             "content": """You are an expert software architect and researcher specializing in implementing academic research.
 
-<<<<<<< HEAD
-Your task is to conduct detailed logic analysis for implementing each component, ensuring it accurately reproduces the research methodology while maintaining coherence with previously analyzed files.
-=======
 **Data Format**: You will receive structured data in YAML format wrapped in XML-like tokens (e.g., <planning>...</planning>). Inside these tokens, data is formatted as indented key-value pairs:
 - Keys are on their own lines  
 - Values are indented under their keys
 - Nested structures use additional indentation
 - Arrays show each item indented under the key
->>>>>>> 503b59d7
 
 **CONFIG-DRIVEN CONTEXT**: You have access to the current accumulated configuration state containing outputs from all completed stages. This enables dynamic context injection without hardcoded dependencies on specific stage parameters.
 
@@ -1428,26 +1404,17 @@
 
 Key principles:
 1. STAY TRUE to the paper's methodology - don't add unnecessary complexity
-<<<<<<< HEAD
-2. MAINTAIN CONSISTENCY with prior file analyses where applicable
-=======
 2. MAINTAIN CONSISTENCY with accumulated config state and whiteboard knowledge 
->>>>>>> 503b59d7
 3. Focus on PRACTICAL implementation details
 4. Consider data flow, error handling, and modularity  
 5. Specify interfaces between components clearly
 6. Address any ambiguities or missing details from the paper
-<<<<<<< HEAD
-7. Use the UML design as a structural guide
-8. Consider dependency ranking for implementation priorities"""
-=======
 7. Use accumulated architecture knowledge as structural guide
 8. Consider dependency ranking for implementation priorities
 9. Leverage strategic insights from Six Hats analysis
 10. Build upon previous file analyses for consistency
 
 **WHITEBOARD UPDATES**: At the end of your response, provide updates for the shared whiteboard in key.value format. Use dot notation for nested keys (e.g., "analysis.files.filename.status"). Use empty string '' to delete a key."""
->>>>>>> 503b59d7
         },
         {
             "role": "user",
@@ -1464,7 +1431,7 @@
 ## Original Paper
 {paper_content}
 
-{prior_context_section}## Analysis Task
+## Analysis Task
 Analyze the implementation logic for '{todo_file_name}'{f", which is intended for '{todo_file_desc}'" if todo_file_desc.strip() else ""}.
 
 ## Requirements Analysis
@@ -1474,30 +1441,14 @@
 ### 1. Core Functionality
 - What specific algorithms/methods from the paper does this file implement?
 - What are the key inputs, outputs, and transformations?
-<<<<<<< HEAD
-- How does this relate to the dependency ranking?
-=======
 - How does this relate to the dependency ranking from accumulated config state?
 - How does this file's functionality complement the overall architecture?
 - What strategic priorities from Six Hats analysis does this file address?
 - How does this align with identified critical path from strategic analysis?
->>>>>>> 503b59d7
 - **If prior analyses exist**: How does this file's functionality complement previously analyzed components?
 
 ### 2. Implementation Strategy  
 - How should this component be structured (classes, functions)?
-<<<<<<< HEAD
-- What design patterns would be most appropriate?
-- How does it interface with other components?
-- How does it align with the UML class and component design?
-- What is its priority based on dependency analysis?
-- **If prior analyses exist**: Ensure consistency with established architectural patterns
-
-### 3. Technical Considerations
-- What are the computational requirements?
-- What error handling is needed?
-- Are there performance considerations?
-=======
 - What design patterns would be most appropriate given accumulated architectural decisions?
 - How does it interface with other components per accumulated architecture?
 - How does it align with the code structure design from config state?
@@ -1512,7 +1463,6 @@
 - Are there performance considerations from strategic analysis?
 - How do technical constraints from accumulated stages affect implementation?
 - What monitoring or logging should be included based on strategic priorities?
->>>>>>> 503b59d7
 - **If prior analyses exist**: Maintain consistency with established technical approaches
 
 ### 4. Dependencies and Data Flow
@@ -1521,40 +1471,20 @@
 - How does data flow in and out of this component?
 - How does it connect to other components per accumulated architecture?
 - What are the dependency relationships with other files?
-<<<<<<< HEAD
-=======
 - How do interfaces align with accumulated design decisions?
 - What configuration parameters does this file need?
->>>>>>> 503b59d7
 - **If prior analyses exist**: Ensure data flow compatibility with previously analyzed components
 
 ### 5. Testing and Validation
 - How can this component be tested independently?
-<<<<<<< HEAD
-- What validation checks are needed?
-=======
 - What validation checks are needed based on paper requirements?
 - How does testing strategy align with accumulated quality considerations?
 - What metrics should be captured for strategic monitoring?
->>>>>>> 503b59d7
 - **If prior analyses exist**: Maintain consistency with established testing approaches
 
 ### 6. Paper-Specific Requirements
 - What specific details from the paper must be preserved?
 - Are there any ambiguities that need clarification?
-<<<<<<< HEAD
-- **If prior analyses exist**: How have similar ambiguities been resolved in previous files?
-
-### 7. Focused Requirements (Product Design)
-Structure your analysis around:
-- **Methods Focus**: Specific method signatures and interactions this file implements
-- **Classes Focus**: Class definitions and member variables this file contains (reference UML design)
-- **Predicate Interactions**: How this file's methods interact with other components
-- **Dependency Priority**: How this file fits into the overall dependency ranking
-- **Coherence Check**: If prior analyses exist, ensure your approach is consistent with established patterns
-
-Provide practical implementation guidance for robust, maintainable code that follows the UML design, dependency priorities, and maintains coherence with previously analyzed components."""
-=======
 - How do similar ambiguities get resolved based on accumulated knowledge?
 - What paper methodology constraints affect implementation?
 - **If prior analyses exist**: How have similar ambiguities been resolved in previous files?
@@ -1592,7 +1522,6 @@
 - updates: Array of "key.value" strings to update shared whiteboard knowledge about this file's analysis
 
 Provide practical implementation guidance that leverages ALL accumulated knowledge for robust, maintainable code that follows the accumulated architecture, dependency priorities, strategic insights, and maintains global coherence with the overall system design."""
->>>>>>> 503b59d7
         }
     ]
 
