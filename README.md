# 📄 Enhanced PaperCoder: Structured Code Generation from Scientific Papers

📄 **Original work:** [Paper2Code on arXiv](https://arxiv.org/abs/2504.17192) | 🙏 **Credit:** [Original PaperCoder Repository](https://github.com/going-doer/Paper2Code)

**Enhanced PaperCoder** is a structured multi-phase pipeline that transforms scientific papers into comprehensive code repositories. Building on the excellent foundation of the original PaperCoder work, this enhanced version introduces a systematic approach with structured outputs, dependency analysis, and **global coherence through accumulating context**.

## 🌟 Key Enhancements

- **📋 Configuration-Driven Pipeline**: Automated stage dependency management with Russian nested dolls architecture
- **🧠 Accumulating Context Pattern**: Each iteration is informed by all previous outputs for global coherence
- **🔍 Comprehensive Analysis Phase**: Individual file analysis with focused requirements and cross-file consistency
- **📁 Smart File Organization**: Dependency-aware development ordering (utilities → classes → main)
- **💻 Enhanced Coding Phase**: File-level resume capability with structured code generation and diff outputs
- **🛠️ Flexible API Support**: Compatible with OpenAI, Ollama, and other OpenAI-compatible endpoints
- **🔄 Advanced Resume Capability**: Resume from any phase and skip completed files automatically
- **📄 PDF Support**: Use docling to convert PDFs to markdown before processing
- **🎯 Uncertainty Boundary Management**: Systematic propagation of "unclear" items across stages
<<<<<<< HEAD
=======
- **🔍 Robust Repeition Detection**: Multiple repetetition detectors.
- **🧠 Global Memory**: Whiteboard system of information passing between iterations of a given stage, i.e. pending to-do's.  Reduces memory burden associated with prepending all generated code.
- **🎯 Structured Files**: Reduce files to: imports, constants, functions, classes, main.
- **🔄 2nd Pass: Refinement Stage**: Reviews implementation shortcomings
>>>>>>> 503b59d7

---

## 🗺️ Table of Contents

- [⚡ Quick Start](#-quick-start)
- [📚 Pipeline Architecture](#-pipeline-architecture)
- [🧠 Accumulating Context Innovation](#-accumulating-context-innovation)
- [🛠️ Installation & Setup](#-installation--setup)
- [🚀 Usage Examples](#-usage-examples)
- [📊 Output Structure](#-output-structure)
- [🔧 Advanced Configuration](#-advanced-configuration)
- [🙏 Acknowledgments](#-acknowledgments)

---

## ⚡ Quick Start

### Prerequisites
```bash
# Install dependencies
pip install requests tqdm json-repair

# For PDF to markdown conversion
pip install docling
```

*Convert PDFs with docling, then transform papers into code with enhanced structured planning.*

### Basic Usage
```bash
# Convert PDF to markdown first (if needed)
docling paper.pdf --output paper.md

# Run pipeline with OpenAI-compatible API (OpenRouter, Ollama, etc.)
export OPENROUTER_API_KEY="your-api-key"

python main.py \
    --paper_name paper \
    --paper_markdown_path paper.md \
    --api_base_url "https://openrouter.ai/api/v1" \
    --api_key "$OPENROUTER_API_KEY" \
    --reasoning_model "deepseek/deepseek-chat-v3-0324" \
<<<<<<< HEAD
    --coding_model "qwen/qwen-2.5-coder-32b-instruct" \
    --output_dir outputs/paper \
    --output_repo_dir repos/paper
=======
    --coding_model "deepseek/deepseek-chat-v3-0324" \
    --output_dir outputs/paper \
    --output_repo_dir repos/paper
    --enable_iterative_refinement
>>>>>>> 503b59d7
```

---

## 🧠 Accumulating Context Innovation

### **Global Coherence Through Progressive Context Building**

Our breakthrough **Accumulating Context Pattern** ensures every iteration benefits from all previous outputs, achieving global coherence while maintaining individual focus:

```
File 1: Context = [] → Analysis 1
File 2: Context = [Analysis 1] → Analysis 2  
File 3: Context = [Analysis 1, Analysis 2] → Analysis 3
...
```

### **How It Works**

#### **Phase 2: File Analysis with Context Accumulation**
- **Iteration 1**: Analyzes first file with base context only
- **Iteration 2**: Sees Analysis 1 + analyzes second file  
- **Iteration 3**: Sees Analysis 1 + Analysis 2 + analyzes third file
- **Result**: Each file analysis is informed by ALL previous decisions

#### **Phase 4: Code Generation with Context Accumulation**  
- **Enhanced Context Sharing**: Each new file sees all previously generated code
- **Smart Context Management**: Full code for recent files, signatures for older files
- **Integration Guidance**: Explicit consistency checks with established patterns

### **Benefits Achieved**

- ✅ **Global Coherence**: Consistent interpretation of uncertain requirements across all files
- ✅ **Uncertainty Boundary Consistency**: Same approach to handling "unclear" items throughout
- ✅ **Design Pattern Consistency**: Architectural decisions propagate across all components
- ✅ **Interface Compatibility**: Data structures and APIs remain consistent across files
- ✅ **Individual Focus**: Still generates detailed analysis/code one file at a time
- ✅ **Error Isolation**: Single file failure doesn't corrupt the entire process

### **Uncertainty Boundary Management**

Each stage declares:
- **"Here's what I determined with confidence"** (main outputs)
- **"Here's where my reasoning hits limits"** (`anything_unclear`)  
- **"Downstream: design around these uncertainties"**

This prevents **assumption cascade failures** and enables **uncertainty-aware reasoning**.

---

## 🛠️ Installation & Setup

### Clone and Install
```bash
git clone <your-repo-url>
cd enhanced-papercoder
pip install -r requirements.txt
```

The pipeline supports any OpenAI-compatible API endpoint including OpenRouter, Ollama, and direct OpenAI access.

---

## 🚀 Usage Examples

### Basic Paper Processing
```bash
# Convert PDF and process
docling paper.pdf --output paper.md

python main.py \
    --paper_name paper \
    --paper_markdown_path paper.md \
    --api_base_url "https://openrouter.ai/api/v1" \
    --api_key "$OPENROUTER_API_KEY" \
    --reasoning_model "deepseek/deepseek-chat-v3-0324" \
    --coding_model "qwen/qwen-2.5-coder-32b-instruct" \
    --output_dir outputs/paper \
    --output_repo_dir repos/paper
```

---

## 📚 Pipeline Architecture

The pipeline consists of **four main phases** with **seven internal planning stages** and **accumulating context throughout**:

### 🎯 **Phase 1: Strategic Planning** (7 Internal Stages)

#### Stage 1: **Core Planning** 
**Predicates-first methodology** - actions before entities:
- **Predicates**: Core interactions and transformations (what happens)
- **Entities**: Components and actors (what interacts)
- **Intent & Requirements**: Paper methodology extraction with necessary conditions
- **Methods & Classes**: Function headers and abstract class definitions
- **Datasets & Metrics**: Experimental setup and evaluation framework

#### Stage 2: **Six Thinking Hats Analysis**
Strategic evaluation across multiple perspectives:
- **White Hat**: Facts and data analysis
- **Red Hat**: Intuitive concerns and emotional responses  
- **Black Hat**: Risk identification and mitigation strategies
- **Yellow Hat**: Benefits and opportunities assessment
- **Green Hat**: Creative alternatives and solutions
- **Blue Hat**: Process control and meta-analysis

#### Stage 3: **Dependency Analysis**
Priority-driven feature ranking:
- **Critical Path Detection**: High-priority features with no dependencies
- **Utility vs Effort Matrix**: Strategic resource allocation
- **File Impact Mapping**: Which files each feature affects
- **Development Sequencing**: Optimal implementation order

#### Stage 4: **Code Structure Design**
YAML-style code organization (avoids LLM repetition issues):
- **Utility Functions**: Standalone function headers and descriptions
- **Class Headers**: Class names with initialization parameters
- **Class Member Functions**: Method definitions and interactions
- **Main Processing**: Execution flow and orchestration steps
- **File Structure**: Recommended file organization and purposes

#### Stage 5: **System Architecture**
Technical implementation framework:
- **Data Structures & Interfaces**: API contracts and schemas
- **Program Call Flow**: Execution sequence and dependencies
- **Implementation Approach**: Technical strategy and patterns

#### Stage 6: **Task Breakdown**
Development-ready file specifications:
- **Logic Analysis**: Per-file implementation requirements
- **Metadata Tagging**: Priority, utility, effort, and critical path flags
- **Package Dependencies**: Third-party requirements identification

#### Stage 7: **Configuration Generation**
Deployment-ready settings:
- **YAML Configuration**: Paper-specific hyperparameters
- **Environment Setup**: Model and training configurations
- **Validation Parameters**: Testing and evaluation settings

### 🔍 **Phase 2: Individual File Analysis** (🧠 **With Accumulating Context**)
**Progressive context building for global coherence:**
- **Iteration Pattern**: Each file analysis includes ALL previous analyses in context
- **Core Functionality**: What each file implements from the paper
- **Implementation Strategy**: Technical approach consistent with previous files
- **Dependencies & Data Flow**: Integration with other components
- **Focused Requirements**: Methods, classes, and interaction specifications
- **Coherence Guidance**: Explicit consistency checks with established patterns

### 📁 **Phase 3: File Organization**
Dependency-aware development ordering:
- **File Type Classification**: Utilities, classes, and main orchestration
- **Priority Assessment**: Critical path and dependency mapping
- **Development Order**: Optimal sequence (utilities → classes → main)

### 💻 **Phase 4: Code Generation** (🧠 **With Enhanced Context Accumulation**)
**Structured code generation with progressive context:**
- **Context Management**: Full code for recent files, signatures for older files
- **Integration Guidance**: Explicit consistency with previously generated components
- **Structured Implementation**: Complete code with deliberation reasoning
- **Diff Output**: Version control ready format
- **Parallel Processing**: Concurrent file generation with intelligent context sharing
- **Quality Validation**: Import checks and basic functionality testing

## 📊 Output Structure

### Complete Pipeline Outputs
```
outputs/paper/
├── 📋 Planning Artifacts (7 stages)
│   ├── planning_response.json                 # Raw planning API response
│   ├── planning_structured.json              # Core planning with predicates-first
│   ├── six_hats_response.json                # Raw six hats API response
│   ├── six_hats_structured.json              # Strategic analysis & risk assessment
│   ├── dependency_response.json              # Raw dependency API response
│   ├── dependency_structured.json            # Priority ranking with utility/effort
│   ├── code_structure_response.json          # Raw code structure API response
│   ├── code_structure_structured.json        # YAML-style code organization
│   ├── architecture_response.json            # Raw architecture API response
│   ├── architecture_structured.json          # System design & interfaces
│   ├── task_list_response.json               # Raw task list API response
│   ├── task_list_structured.json             # File breakdown with metadata
│   ├── config_response.json                  # Raw config API response
│   ├── config_structured.json                # Configuration generation
│   ├── planning_config.yaml                  # Generated config file
│   ├── planning_trajectories.json            # Complete conversation history
│   ├── model_config.json                     # Model assignments per stage
│   └── all_structured_responses.json         # Combined planning data
│
├── 🔍 Analysis & Organization Artifacts (🧠 Context-Aware)
│   ├── {filename}_simple_analysis_response.json      # Raw per-file analysis with context
│   ├── {filename}_simple_analysis_structured.json    # Structured per-file analysis
│   ├── file_organization_response.json               # Raw file organization
│   └── file_organization_structured.json             # Development order
│
├── 💻 Coding Artifacts (🧠 Context-Enhanced)
│   ├── structured_code_responses/            # Structured code with deliberation
│   │   └── {filename}_structured.json       # Deliberation + utility + code
│   ├── coding_artifacts/                     # Implementation reasoning
│   │   ├── {filename}_coding.txt            # Full coding response with context
│   │   └── {filename}_deliberation.txt      # Reasoning + utility
│   ├── diffs/                               # Version control diffs
│   │   └── {filename}.diff                  # Git-ready diff format
│   └── coding_results.json                  # Success/failure summary with context metrics
│
└── 📄 Final Repository (Globally Coherent)
repos/paper_repo/
├── config.yaml                # Runtime configuration (copied from planning)
├── main.py                    # Entry point (generated last in development order)
├── utils/                     # Utility functions (generated first)
│   ├── data_processing.py
│   └── evaluation_metrics.py
├── models/                    # Core classes (generated second)
│   ├── transformer.py
│   └── attention.py
└── evaluation/               # Other components
    └── benchmark.py
```

### Key Structured Outputs

#### Planning Phase Results (7 JSON files)
- **Strategic Analysis**: Six Thinking Hats evaluation with risk mitigation
- **Dependency Ranking**: High/medium/low priority with utility/effort scores
- **Code Structure**: Function headers, class definitions, file organization
- **Architecture**: System design with data flow and interfaces
- **Task Breakdown**: File-by-file implementation requirements
- **Configuration**: Complete YAML with paper-specific hyperparameters

#### Analysis Phase Results (🧠 **Context-Aware**)
- **Individual File Analysis**: Detailed implementation strategy per file with global coherence
- **Core Functionality**: What each file implements from the paper
- **Focused Requirements**: Methods, classes, and interaction specifications
- **Technical Considerations**: Dependencies, performance, error handling
- **Coherence Tracking**: How each file relates to previously analyzed components

#### File Organization Results
- **Development Order**: Utilities → Classes → Main processing
- **File Type Classification**: Priority and dependency analysis
- **Implementation Rationale**: Why files are ordered this way

#### Coding Phase Results (🧠 **Context-Enhanced**)
- **Structured Code**: Complete implementations with deliberation reasoning
- **Diff Files**: Clean version control integration ready for git
- **Parallel Results**: Success/failure tracking across all files
- **Context Sharing**: Previously implemented files available to subsequent generation
- **Integration Validation**: Consistency checks with established patterns

---

## 🔧 Advanced Configuration

### Command Line Options
```bash
# Core Configuration
--paper_name           # Project identifier
--paper_markdown_path  # Input paper in markdown format
--output_dir          # Artifacts storage directory  
--output_repo_dir     # Final repository location

# Model Selection
--reasoning_model     # Model for planning & analysis (default: granite3.3:2b)
--coding_model        # Model for code generation (default: DeepSeek-R1)
--api_base_url        # API endpoint (default: http://localhost:11434)
--api_key             # API authentication key

# Performance Tuning
--max_parallel        # Parallel coding tasks (default: 1)
--timeout             # Request timeout seconds (default: 600)
--seed                # Deterministic generation seed (default: 42)

# Workflow Control
--resume_from_analysis  # Skip planning and resume from analysis phase if data exists
--resume_from_coding    # Skip to coding phase and resume from existing generated files  
--force_regenerate      # Force regeneration of all files (ignore existing generated files)
```

**Resume Logic:**
- **Auto-detection**: System detects completed phases and resumes automatically
- **Phase-level resume**: Skip planning/analysis phases if already completed  
- **File-level resume**: Completed files are detected and skipped during code generation
- **Context Restoration**: Accumulating context is rebuilt from existing analyses/code
- **Ctrl-C safe**: Interrupt at any point and resume exactly where you left off

### Model Recommendations

#### 🌐 **OpenAI-Compatible APIs**
```bash
# Current example models (256K+ context recommended for accumulating context)
--reasoning_model "deepseek/deepseek-chat-v3-0324"     # Strategic planning
--coding_model "qwen/qwen-2.5-coder-32b-instruct"     # Code generation
```

**Context Requirements**: The accumulating context pattern works best with models supporting 256K+ tokens for optimal global coherence.

### API Client Features
- **Timeout Handling**: Configurable request timeouts with retry logic
- **Generation Settings Rotation**: Balanced → Precise → Creative on retries
- **Seed Management**: Deterministic generation with automatic seed incrementation
- **Streaming Support**: Real-time response monitoring with repetition detection
- **Context Management**: Intelligent handling of large accumulating contexts

---

## 🤖 AutoGen Integration

AutoGen multi-agent collaboration is implemented but commented out for future use:
- Complete implementation in `functions.py` 
- Multi-agent approach with Engineer, Critic, CodeExecutor, Manager
- To activate: uncomment `run_autogen_coding_phase()` in main.py

---

## 📈 Performance Notes

- **Planning Phase**: ~5-12 minutes (7 strategic stages)
- **Analysis Phase**: ~1-2 minutes per file (with accumulating context)
- **File Organization**: ~30 seconds
- **Coding Phase**: ~3-8 minutes per file (with enhanced context)
- **Total Time**: ~25-45 minutes for typical papers (5-15 files)
- **Context Overhead**: Minimal with 256K+ context models

**Tips**: 
- Use `--resume_from_analysis` to skip planning when experimenting with different models
- Accumulating context works best with high-context models (256K+ tokens)
- Context accumulation provides significant quality improvements for multi-file projects

---

## 🙏 Acknowledgments

This enhanced version builds upon the excellent foundation provided by the original **PaperCoder** research:

> 📄 **Original Paper**: [Paper2Code: Automating Code Generation from Scientific Papers in Machine Learning](https://arxiv.org/abs/2504.17192)  
> 🛠️ **Original Repository**: [https://github.com/going-doer/Paper2Code](https://github.com/going-doer/Paper2Code)  
> 👥 **Original Authors**: Outstanding work by the Paper2Code research team

### What We Enhanced
- **🧠 Accumulating Context Pattern**: Global coherence through progressive context building (breakthrough innovation)
- **Predicates-First Methodology**: FOL logic approach - actions before entities P(S,[O])
- **Configuration-Driven Pipeline**: Russian nested dolls architecture eliminates hardcoded stage management
- **Seven-Stage Strategic Planning**: Planning → Six Hats → Dependencies → Code Structure → Architecture → Tasks → Config
- **🎯 Uncertainty Boundary Management**: Systematic propagation and handling of "unclear" items
- **File-Level Resume Capability**: Skip completed files automatically on restart with context restoration
- **Smart File Organization**: Priority-driven development ordering
- **Structured Code Generation**: Deliberation + utility + diff format for complete traceability
- **Robust Error Recovery**: Generation setting rotation with automatic retry logic
- **AutoGen Integration**: Multi-agent collaboration framework (future direction)

### **🧠 Accumulating Context: Our Key Innovation**

The **Accumulating Context Pattern** represents a significant advancement in multi-step LLM reasoning:
- **Global Coherence**: Every iteration benefits from all previous decisions
- **Uncertainty Consistency**: Systematic handling of ambiguous requirements
- **Design Pattern Propagation**: Architectural decisions cascade properly
- **Interface Compatibility**: APIs and data structures remain consistent
- **Zero Redundancy**: No true overlaps, only refinement and specialization

This pattern can be applied to any multi-iteration LLM workflow requiring global coherence.

---

## 🐛 Known Issues

- **AutoGen Integration**: Multi-agent collaboration framework is implemented but commented out (ready for activation)

---

rm output/kumo/coding_results.json<|MERGE_RESOLUTION|>--- conflicted
+++ resolved
@@ -15,13 +15,10 @@
 - **🔄 Advanced Resume Capability**: Resume from any phase and skip completed files automatically
 - **📄 PDF Support**: Use docling to convert PDFs to markdown before processing
 - **🎯 Uncertainty Boundary Management**: Systematic propagation of "unclear" items across stages
-<<<<<<< HEAD
-=======
 - **🔍 Robust Repeition Detection**: Multiple repetetition detectors.
 - **🧠 Global Memory**: Whiteboard system of information passing between iterations of a given stage, i.e. pending to-do's.  Reduces memory burden associated with prepending all generated code.
 - **🎯 Structured Files**: Reduce files to: imports, constants, functions, classes, main.
 - **🔄 2nd Pass: Refinement Stage**: Reviews implementation shortcomings
->>>>>>> 503b59d7
 
 ---
 
@@ -65,16 +62,10 @@
     --api_base_url "https://openrouter.ai/api/v1" \
     --api_key "$OPENROUTER_API_KEY" \
     --reasoning_model "deepseek/deepseek-chat-v3-0324" \
-<<<<<<< HEAD
-    --coding_model "qwen/qwen-2.5-coder-32b-instruct" \
-    --output_dir outputs/paper \
-    --output_repo_dir repos/paper
-=======
     --coding_model "deepseek/deepseek-chat-v3-0324" \
     --output_dir outputs/paper \
     --output_repo_dir repos/paper
     --enable_iterative_refinement
->>>>>>> 503b59d7
 ```
 
 ---
